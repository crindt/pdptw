# copied from Google example cvrptw_plot.py
# This Python file uses the following encoding: utf-8
# Copyright 2015 Tin Arm Engineering AB
# Licensed under the Apache License, Version 2.0 (the "License");
# you may not use this file except in compliance with the License.
# You may obtain a copy of the License at
#
#     http://www.apache.org/licenses/LICENSE-2.0
#
# Unless required by applicable law or agreed to in writing, software
# distributed under the License is distributed on an "AS IS" BASIS,
# WITHOUT WARRANTIES OR CONDITIONS OF ANY KIND, either express or implied.
# See the License for the specific language governing permissions and
# limitations under the License.

"""Capacitated Vehicle Routing Problem with Time Windows (and optional orders).

   This is a sample using the routing library python wrapper to solve a
   CVRPTW problem.
   A description of the problem can be found here:
   http://en.wikipedia.org/wiki/Vehicle_routing_problem.
   The variant which is tackled by this model includes a capacity dimension,
   time windows and optional orders, with a penalty cost if orders are not
   performed.
   To help explore the problem, two classes are provided Customers() and
   Vehicles(): used to randomly locate orders and depots, and to randomly
   generate demands, time-window constraints and vehicles.
   Distances are computed using the Great Circle distances. Distances are in km
   and times in seconds.

   A function for the displaying of the vehicle plan
   display_vehicle_output

   The optimization engine uses local search to improve solutions, first
   solutions being generated using a cheapest addition heuristic.
   Numpy and Matplotlib are required for the problem creation and display.

"""
import os
import numpy as np
from matplotlib import pyplot as plt
from datetime import datetime, timedelta
from ortools.constraint_solver import pywrapcp
from ortools.constraint_solver import routing_enums_pb2
import customers as cu
import vehicles as ve
import plot as pl
import veh_output as vo
import argparse

def main():

    parser = argparse.ArgumentParser(description='Solve the PDPTW for round trips.')
    parser.add_argument('-n,--number', type=int, dest='n',default=100,
                        help='Number of round trip customers to generate')
    parser.add_argument('-v,--vehicles', type=int, dest='v',default=30,
                        help='Number of vehicles')
    parser.add_argument('-d,--depots', type=int, dest='d',default=2,
                        help='Number of depots')
    parser.add_argument('--min-demand', type=int, dest='min_demand',default=1,
                        help='Minimum demand per customer')
    parser.add_argument('--max-demand', type=int, dest='max_demand',default=3,
                        help='Maximum demand per customer')
    parser.add_argument('--min-tw', type=float, dest='min_tw',default=1,
                        help='Minimum time window')
    parser.add_argument('--max-tw', type=float, dest='max_tw',default=3,
                        help='Maximum time window')
<<<<<<< HEAD
    parser.add_argument('--min-cap', type=float, dest='min_cap',default=1,
                        help='Minimum vehicle capacity')
    parser.add_argument('--max-cap', type=float, dest='max_cap',default=3,
                        help='Maximum vehicle capacity')
=======
    parser.add_argument('--min-cap', type=float, dest='min_cap',default=3,
                        help='Minimum capacity')
    parser.add_argument('--max-cap', type=float, dest='max_cap',default=9,
                        help='Maximum capacity')
>>>>>>> 92075c9d
    parser.add_argument('--box-size', type=float, dest='box_size',default=40,
                        help='Box size (km)')
    parser.add_argument('--load-time', type=int, dest='load_time',default=300,
                        help='Load time/unit of demand (s)')
    parser.add_argument('--return-pu-win', type=int, dest='return_pu_win',default=5,
                        help='size of time window for return pickup (minutes)')
    parser.add_argument('--avg-speed', type=int, dest='avg_speed',default=50,
                        help='Avg speed of vehicles (km/h)')
    parser.add_argument('--earliest-start', type=int, dest='earliest_start',default=8*3600,
                        help='The earliest time for first pickup')

    args = parser.parse_args()

    n = args.n
    num_custs = 2*n
    num_vehicles = args.v

    # Create a set of customer, (and depot) custs.
    customers = cu.Customers(n=n,
                             min_demand=args.min_demand,
                             max_demand=args.max_demand,
                             box_size=args.box_size,
                             min_tw=args.min_tw,
                             max_tw=args.max_tw,
                             num_depots=args.d,
                             load_time=args.load_time,
                             return_pu_win=args.return_pu_win,
                             avg_speed=args.avg_speed,
                             earliest_start=args.earliest_start)
    print ('customers created')
    # print(customers.customers)

    # Create callback fns for distances, demands, service and transit-times.
    dist_fn = customers.return_dist_callback()
    print('distance callback done')
    dem_fn = customers.return_dem_callback()
    print('demand callback done')
    serv_time_fn = customers.make_service_time_call_callback()
    transit_time_fn = customers.make_transit_time_callback(speed_kmph=args.avg_speed)

    def tot_time_fn(a, b):
        """
        The time function we want is both transit time and service time.
        """
        st = serv_time_fn(a, b)
        tt = transit_time_fn(a, b)
        # print('from '+str(a)+' to '+str(b) + ' service_time: '+str(st) + ' transit_time: '+str(tt))
        return st + tt

    print('time callbacks done')

    # Create a list of inhomgeneous vehicle capacities as integer units.
    capacity = np.random.random_integers(args.min_cap, args.max_cap, num_vehicles)

    # Create a list of inhomogenious fixed vehicle costs.
    cost = [int(100 + 2 * np.sqrt(c)) for c in capacity]

    # Create a set of vehicles, the number set by the length of capacity.
    vehicles = ve.Vehicles(capacity=capacity, cost=cost)
    print ('vehicles created')


    # no need for following line, as the demandnets to zero
    # assert(customers.get_total_demand() < vehicles.get_total_capacity())

    # Set the starting nodes, and create a callback fn for the starting node.
    start_fn = vehicles.return_starting_callback(customers,
                                                 sameStartFinish=True)

    print('start function set')
    for idx in range(0,n):
        print( customers.customers[idx],"->\n\t",customers.customers[idx+num_custs])
        print( "RETURN",customers.customers[idx+n],"->\n\t",customers.customers[idx+n+num_custs])

    # Set model parameters
    model_parameters = pywrapcp.RoutingModel.DefaultModelParameters()
    print('got model parameters')

    # The solver parameters can be accessed from the model parameters. For example :
    #   model_parameters.solver_parameters.CopyFrom(
    #       pywrapcp.Solver.DefaultSolverParameters())
    #    model_parameters.solver_parameters.trace_propagation = True


    print('calling routing model')
    print('customers.number '+str(customers.number)) # int number
    print('vehicles.number '+ str(vehicles.number))  # int number
    # print('vehicles.starts '+ str(vehicles.starts))  # List of int start depot
    # print('vehicles.ends '  + str(vehicles.ends))    # List of int end depot
    print('model_parameters ')
    print(model_parameters )

    # Make the routing model instance.
    routing = pywrapcp.RoutingModel(customers.number,  # int number
                                    vehicles.number,  # int number
                                    vehicles.starts,  # List of int start depot
                                    vehicles.ends,  # List of int end depot
                                    model_parameters)

    parameters = routing.DefaultSearchParameters()
    # Setting first solution heuristic (cheapest addition).
    parameters.first_solution_strategy = (
        routing_enums_pb2.FirstSolutionStrategy.ALL_UNPERFORMED)
    # Disabling Large Neighborhood Search, (this is the default behaviour)
    parameters.local_search_operators.use_path_lns = True
    # setting the following to true makes the pairing constraint work okay
    parameters.local_search_operators.use_inactive_lns = True
    # Routing: forbids use of TSPOpt neighborhood,
    parameters.local_search_operators.use_tsp_opt = False

    parameters.time_limit_ms = 40 * 60 * 1000  # 40 minutes
    parameters.use_light_propagation = True
    # parameters.log_search = True


    # Set the cost function (distance callback) for each arc, homogeneous for
    # all vehicles.
    routing.SetArcCostEvaluatorOfAllVehicles(dist_fn)

    # Set vehicle costs for each vehicle, not homogeneous.
    for veh in vehicles.vehicles:
        routing.SetFixedCostOfVehicle(veh.cost, int(veh.index))

    # Add a dimension for vehicle capacities
    null_capacity_slack = 0
    routing.AddDimensionWithVehicleCapacity(dem_fn,  # demand callback
                                            null_capacity_slack,
                                            capacity,  # capacity array
                                            True,
                                            "Capacity")
    # Add a dimension for time and a limit on the total time_horizon
    routing.AddDimension(tot_time_fn,  # total time function callback
                         customers.time_horizon,
                         customers.time_horizon,
                         True, # fix start cum to zero
                         "Time")

    time_dimension = routing.GetDimensionOrDie("Time")
    solver = routing.solver()
    allvv = {}
    for cust in customers.customers:
        #
        # here is where I should add pick up and delivery constraints
        #
        #
        # Need to have delivery nodes defined as well as pickup nodes
        #
        # by the way, a Customer cust is a named tuple, with members
        # index, demand, lat, lon, tw_open, tw_close.  Deliveries have
        # negative demand.  Pickups have positive demand.
        if cust.demand > 0:
            # this is a pickup node.
            cust_index = routing.NodeToIndex(cust.index)
            # fixme hack I need to add delivery index to pickups,
            # pickup index to deliveries
            deliv_idx = customers.get_index_of_other_end(cust.index)
            deliv_index = routing.NodeToIndex(deliv_idx)

            # print ('adding same vehicle constraint')
            solver.AddConstraint(
                routing.VehicleVar(cust_index) == routing.VehicleVar(deliv_index))

            # print('adding less than, equal to constraint')
            solver.AddConstraint(
                time_dimension.CumulVar(cust_index) <= time_dimension.CumulVar(deliv_index)
                    )
            routing.AddPickupAndDelivery(cust.index, deliv_idx);


            # for all original pickups...
            # add the constraint that they're either both active or both inactive.
            # if the outbound or return trip cannot be done, do neither
            if cust_index < n:
                ret = customers.get_index_of_opposite_trip(cust.index)
                ret_index = routing.NodeToIndex(ret)
                # require that the return pickup to have the same active status
                solver.AddConstraint(
                     routing.ActiveVar(cust_index) == routing.ActiveVar(ret_index)
                    # time_dimension.CumulVar(cust_index) <= time_dimension.CumulVar(ret_index)
                    # routing.VehicleVar(cust_index) == routing.VehicleVar(ret_index)
                )

            # none of those work!?
            # I'm tired and not thinking straight

        # set the time window constraint for this stop (pickup or delivery)
        if cust.tw_open is not None:
            print('index: '+customers.get_node_label(cust.index)
                  + ' open: ' +str(cust.tw_open) +
                  (' ttime({fr}->{to}):{ttime}'.format(
                      fr=routing.NodeToIndex(cust.index),
                      to=routing.NodeToIndex(customers.get_index_of_other_end(cust.index)),
                      ttime=str(timedelta(seconds=transit_time_fn(routing.NodeToIndex(cust.index),
                                                                  routing.NodeToIndex(cust.index+num_custs))))
                  ) if cust.index < 2*n else "")+
                  ' close: '+str(cust.tw_close)+' demand:'+str(cust.demand))
            time_dimension.CumulVar(routing.NodeToIndex(cust.index)).SetRange(
                cust.tw_open.seconds,
                cust.tw_close.seconds)
    """
     To allow the dropping of orders, we add disjunctions to all the customer
    nodes. Each disjunction is a list of 1 index, which allows that customer to
    be active or not, with a penalty if not. The penalty should be larger
    than the cost of servicing that customer, or it will always be dropped!
    """
    # To add disjunctions just to the customers, make a list of non-depots.
    non_depot = set([c.index for c in customers.customers if c.tw_open is not None])
    penalty = 1000000  # The cost for dropping a node from the plan.
    nodes = [routing.AddDisjunction([int(c)], penalty) for c in non_depot]



    # This is how you would implement partial routes if you already knew part
    # of a feasible solution for example:
    # partial = np.random.choice(list(non_depot), size=(4,5), replace=False)

    # routing.CloseModel()
    # partial_list = [partial[0,:].tolist(),
    #                 partial[1,:].tolist(),
    #                 partial[2,:].tolist(),
    #                 partial[3,:].tolist(),
    #                 [],[],[],[]]
    # print(routing.ApplyLocksToAllVehicles(partial_list, False))

    # Solve the problem !
    assignment = routing.SolveWithParameters(parameters)

    # The rest is all optional for saving, printing or plotting the solution.
    if assignment:
        # save the assignment, (Google Protobuf format)
        save_file_base = os.path.realpath(__file__).split('.')[0]
        if routing.WriteAssignment(save_file_base + '_assignment.ass'):
            print('succesfully wrote assignment to file ' +
                  save_file_base + '_assignment.ass')

        plan_output, dropped = vo.vehicle_output_string(routing, assignment, customers, vehicles)

        print('The Objective Value is {0}'.format(assignment.ObjectiveValue()))
        print('The cumulative distance cost is {0}'.format(assignment.ObjectiveValue() - len(dropped)*penalty))

        print(plan_output)
        print('dropped nodes:')
        for drop in dropped:
            drop = int(drop)
            other_end = customers.get_index_of_other_end(drop)
            pairedup = sorted([drop,other_end])
            matching_pair = [customers.get_index_of_opposite_trip(pairedup[0])
                             ,customers.get_index_of_opposite_trip(pairedup[1])]
            print("\tindex: "+str(drop)
                  +" "
                  +"Paired "
                  +str(matching_pair[0]) +"->"+str(matching_pair[1])
                  +" "
                  +" "+str(drop%n)
                  + ' open: ' +str(customers.customers[drop].tw_open) +
                  (' ttime({fr}->{to}):{ttime}'.format(
                      fr=routing.NodeToIndex(drop),
                      to=routing.NodeToIndex(drop+num_custs),
                      ttime=str(timedelta(seconds=transit_time_fn(routing.NodeToIndex(drop),
                                                                  routing.NodeToIndex(drop+num_custs))))
                  ) if drop < 2*n else "")+
                  ' close: '+str(customers.customers[drop].tw_close)+' demand:'+str(customers.customers[drop].demand))
            # print(str(time_dimension.CumulVar(routing.NodeToIndex(drop))))

        # for drop in non_depot:
        #     print(str(routing.VehicleVar(routing.NodeToIndex(drop))))

        # you could print debug information like this:
        # print(routing.DebugOutputAssignment(assignment, 'Capacity'))

        vehicle_routes = {}
        for veh in range(vehicles.number):
            vehicle_routes[veh] = vo.build_vehicle_route(routing, assignment,
                                                      customers, veh)

        # Plotting of the routes in matplotlib.
        fig = plt.figure()
        ax = fig.add_subplot(111)
        # Plot all the nodes as black dots.
        clon, clat = zip(*[(c.lon, c.lat) for c in customers.customers])
        ax.plot(clon, clat, 'k.')
        # plot the routes as arrows
        pl.plot_vehicle_routes(vehicle_routes, ax, customers, vehicles)
        fig.savefig("test.png",dpi=900)
    else:
        print('No assignment')

if __name__ == '__main__':
    main()<|MERGE_RESOLUTION|>--- conflicted
+++ resolved
@@ -65,17 +65,10 @@
                         help='Minimum time window')
     parser.add_argument('--max-tw', type=float, dest='max_tw',default=3,
                         help='Maximum time window')
-<<<<<<< HEAD
-    parser.add_argument('--min-cap', type=float, dest='min_cap',default=1,
-                        help='Minimum vehicle capacity')
-    parser.add_argument('--max-cap', type=float, dest='max_cap',default=3,
-                        help='Maximum vehicle capacity')
-=======
     parser.add_argument('--min-cap', type=float, dest='min_cap',default=3,
                         help='Minimum capacity')
     parser.add_argument('--max-cap', type=float, dest='max_cap',default=9,
                         help='Maximum capacity')
->>>>>>> 92075c9d
     parser.add_argument('--box-size', type=float, dest='box_size',default=40,
                         help='Box size (km)')
     parser.add_argument('--load-time', type=int, dest='load_time',default=300,

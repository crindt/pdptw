--- conflicted
+++ resolved
@@ -229,7 +229,7 @@
 
             # print ('adding same vehicle constraint')
             solver.AddConstraint(
-                routing.VehicleVar(cust.index) == routing.VehicleVar(deliv.index))
+                routing.VehicleVar(cust_index) == routing.VehicleVar(deliv_index))
 
             # print('adding less than, equal to constraint')
             solver.AddConstraint(
@@ -239,30 +239,6 @@
 
 
             # for all original pickups...
-<<<<<<< HEAD
-            if cust.index < n:
-                ret = customers.customers[cust.index+n]
-
-                # compute negatives
-                vvcp = solver.IntVar(0,args.v,'cstatcp%d'%cust.index)
-                allvv['cstatcp%d'%cust.index] = vvcp
-                vvcn = solver.IntVar(0,2,'cstatcn%d'%cust.index)
-                allvv['cstatcn%d'%cust.index] = vvcn
-                solver.AddConstraint(
-                    routing.VehicleVar(cust.index) == vvcp - vvcn
-                )
-                vvrp = solver.IntVar(0,args.v,'cstatrp%d'%ret.index)
-                allvv['cstatrp%d'%ret.index] = vvrp
-                vvrn = solver.IntVar(0,2,'cstatrn%d'%ret.index)
-                allvv['cstatrn%d'%ret.index] = vvrn
-                solver.AddConstraint(
-                    routing.VehicleVar(ret.index) == vvrp - vvrn
-                )
-
-                solver.AddConstraint(
-                    vvcn == vvrn
-                )
-=======
             # add the constraint that they're either both active or both inactive.
             # if the outbound or return trip cannot be done, do neither
             if cust_index < n:
@@ -277,7 +253,6 @@
 
             # none of those work!?
             # I'm tired and not thinking straight
->>>>>>> 8add614e
 
         # set the time window constraint for this stop (pickup or delivery)
         if cust.tw_open is not None:
@@ -368,12 +343,6 @@
         # for drop in non_depot:
         #     print(str(routing.VehicleVar(routing.NodeToIndex(drop))))
 
-        for i in range(4*n):
-            print 'VV',i,assignment.Value(routing.ActiveVar(i))
-
-        for n in allvv.keys():
-            print n,allvv[n].Value() if allvv[n].Bound() else 'Unbound'
-
         # you could print debug information like this:
         # print(routing.DebugOutputAssignment(assignment, 'Capacity'))
 
@@ -389,13 +358,8 @@
         clon, clat = zip(*[(c.lon, c.lat) for c in customers.customers])
         ax.plot(clon, clat, 'k.')
         # plot the routes as arrows
-<<<<<<< HEAD
-        plot_vehicle_routes(vehicle_routes, ax, customers, vehicles)
-        fig.savefig("test.png",dpi=300)
-=======
         pl.plot_vehicle_routes(vehicle_routes, ax, customers, vehicles)
         fig.savefig("test.png",dpi=900)
->>>>>>> 8add614e
     else:
         print('No assignment')
 
